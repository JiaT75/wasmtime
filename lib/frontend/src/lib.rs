//! Cretonne IR builder library.
//!
//! Provides a straightforward way to create a Cretonne IR function and fill it with instructions
//! translated from another language. Contains an SSA construction module that lets you translate
//! your non-SSA variables into SSA Cretonne IR values via `use_var` and `def_var` calls.
//!
//! To get started, create an [`FunctionBuilderContext`](struct.FunctionBuilderContext.html) and
//! pass it as an argument to a [`FunctionBuilder`](struct.FunctionBuilder.html).
//!
//! # Example
//!
//! Here is a pseudo-program we want to transform into Cretonne IR:
//!
//! ```cton
//! function(x) {
//! x, y, z : i32
//! block0:
//!    y = 2;
//!    z = x + y;
//!    jump block1
//! block1:
//!    z = z + y;
//!    brnz y, block2;
//!    z = z - x;
//!    return y
//! block2:
//!    y = y - x
//!    jump block1
//! }
//! ```
//!
//! Here is how you build the corresponding Cretonne IR function using `FunctionBuilderContext`:
//!
//! ```rust
//! extern crate cretonne_codegen;
//! extern crate cretonne_frontend;
//!
//! use cretonne_codegen::entity::EntityRef;
//! use cretonne_codegen::ir::{ExternalName, CallConv, Function, Signature, AbiParam, InstBuilder};
//! use cretonne_codegen::ir::types::*;
//! use cretonne_codegen::settings;
//! use cretonne_frontend::{FunctionBuilderContext, FunctionBuilder, Variable};
//! use cretonne_codegen::verifier::verify_function;
//!
//! fn main() {
//!     let mut sig = Signature::new(CallConv::SystemV);
//!     sig.returns.push(AbiParam::new(I32));
//!     sig.params.push(AbiParam::new(I32));
//!     let mut fn_builder_ctx = FunctionBuilderContext::<Variable>::new();
//!     let mut func = Function::with_name_signature(ExternalName::user(0, 0), sig);
//!     {
//!         let mut builder = FunctionBuilder::<Variable>::new(&mut func, &mut fn_builder_ctx);
//!
//!         let block0 = builder.create_ebb();
//!         let block1 = builder.create_ebb();
//!         let block2 = builder.create_ebb();
//!         let x = Variable::new(0);
//!         let y = Variable::new(1);
//!         let z = Variable::new(2);
//!         builder.declare_var(x, I32);
//!         builder.declare_var(y, I32);
//!         builder.declare_var(z, I32);
//!         builder.append_ebb_params_for_function_params(block0);
//!
//!         builder.switch_to_block(block0);
//!         builder.seal_block(block0);
//!         {
//!             let tmp = builder.ebb_params(block0)[0]; // the first function parameter
//!             builder.def_var(x, tmp);
//!         }
//!         {
//!             let tmp = builder.ins().iconst(I32, 2);
//!             builder.def_var(y, tmp);
//!         }
//!         {
//!             let arg1 = builder.use_var(x);
//!             let arg2 = builder.use_var(y);
//!             let tmp = builder.ins().iadd(arg1, arg2);
//!             builder.def_var(z, tmp);
//!         }
//!         builder.ins().jump(block1, &[]);
//!
//!         builder.switch_to_block(block1);
//!         {
//!             let arg1 = builder.use_var(y);
//!             let arg2 = builder.use_var(z);
//!             let tmp = builder.ins().iadd(arg1, arg2);
//!             builder.def_var(z, tmp);
//!         }
//!         {
//!             let arg = builder.use_var(y);
//!             builder.ins().brnz(arg, block2, &[]);
//!         }
//!         {
//!             let arg1 = builder.use_var(z);
//!             let arg2 = builder.use_var(x);
//!             let tmp = builder.ins().isub(arg1, arg2);
//!             builder.def_var(z, tmp);
//!         }
//!         {
//!             let arg = builder.use_var(y);
//!             builder.ins().return_(&[arg]);
//!         }
//!
//!         builder.switch_to_block(block2);
//!         builder.seal_block(block2);
//!
//!         {
//!             let arg1 = builder.use_var(y);
//!             let arg2 = builder.use_var(x);
//!             let tmp = builder.ins().isub(arg1, arg2);
//!             builder.def_var(y, tmp);
//!         }
//!         builder.ins().jump(block1, &[]);
//!         builder.seal_block(block1);
//!
//!         builder.finalize();
//!     }
//!
//!     let flags = settings::Flags::new(&settings::builder());
//!     let res = verify_function(&func, &flags);
//!     println!("{}", func.display(None));
//!     match res {
//!         Ok(_) => {}
//!         Err(err) => panic!("{}", err),
//!     }
//! }
//! ```

#![deny(missing_docs, trivial_numeric_casts, unused_extern_crates)]
<<<<<<< HEAD
#![cfg_attr(feature = "cargo-clippy", allow(new_without_default, redundant_field_names))]
#![cfg_attr(not(feature = "std"), no_std)]
#![cfg_attr(not(feature = "std"), feature(alloc))]
=======
#![warn(unused_import_braces, unstable_features)]
#![cfg_attr(feature = "cargo-clippy", allow(new_without_default))]
#![cfg_attr(feature="cargo-clippy", warn(
                float_arithmetic,
                mut_mut,
                nonminimal_bool,
                option_map_unwrap_or,
                option_map_unwrap_or_else,
                print_stdout,
                unicode_not_nfc,
                use_self,
                ))]
>>>>>>> eefa1de4

extern crate cretonne_codegen;

#[cfg(not(feature = "std"))]
extern crate alloc;

pub use frontend::{FunctionBuilder, FunctionBuilderContext};
pub use variable::Variable;

mod frontend;
mod ssa;
mod variable;

#[cfg(not(feature = "std"))]
mod std {
    pub use alloc::vec;
    pub use core::*;
}<|MERGE_RESOLUTION|>--- conflicted
+++ resolved
@@ -128,11 +128,6 @@
 //! ```
 
 #![deny(missing_docs, trivial_numeric_casts, unused_extern_crates)]
-<<<<<<< HEAD
-#![cfg_attr(feature = "cargo-clippy", allow(new_without_default, redundant_field_names))]
-#![cfg_attr(not(feature = "std"), no_std)]
-#![cfg_attr(not(feature = "std"), feature(alloc))]
-=======
 #![warn(unused_import_braces, unstable_features)]
 #![cfg_attr(feature = "cargo-clippy", allow(new_without_default))]
 #![cfg_attr(feature="cargo-clippy", warn(
@@ -145,7 +140,8 @@
                 unicode_not_nfc,
                 use_self,
                 ))]
->>>>>>> eefa1de4
+#![cfg_attr(not(feature = "std"), no_std)]
+#![cfg_attr(not(feature = "std"), feature(alloc))]
 
 extern crate cretonne_codegen;
 
